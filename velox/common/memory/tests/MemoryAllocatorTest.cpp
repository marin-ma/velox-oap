--- conflicted
+++ resolved
@@ -1188,70 +1188,6 @@
   instance_->freeNonContiguous(*allocation);
 }
 
-<<<<<<< HEAD
-TEST_P(MemoryAllocatorTest, allocation) {
-  const MachinePageCount kNumPages = 133;
-  const MachinePageCount kMinClassSize = 20;
-  auto allocation = std::make_unique<Allocation>();
-  ASSERT_TRUE(allocation->empty());
-  ASSERT_EQ(allocation->pool(), nullptr);
-  ASSERT_EQ(allocation->numPages(), 0);
-  ASSERT_EQ(allocation->numRuns(), 0);
-  ASSERT_THROW(
-      instance_->allocateNonContiguous(0, *allocation, nullptr, kMinClassSize),
-      VeloxRuntimeError);
-  ASSERT_TRUE(instance_->allocateNonContiguous(
-      kNumPages, *allocation, nullptr, kMinClassSize));
-  ASSERT_TRUE(!allocation->empty());
-  ASSERT_EQ(allocation->pool(), nullptr);
-  ASSERT_GT(allocation->numPages(), kNumPages);
-  ASSERT_GT(allocation->numRuns(), 0);
-  {
-    Allocation movedAllocation = std::move(*allocation);
-    ASSERT_TRUE(allocation->empty());
-    ASSERT_TRUE(!movedAllocation.empty());
-    *allocation = std::move(movedAllocation);
-    ASSERT_TRUE(!allocation->empty());
-    ASSERT_TRUE(movedAllocation.empty());
-  }
-  ASSERT_DEATH(allocation.reset(), "");
-  instance_->freeNonContiguous(*allocation);
-  ASSERT_TRUE(allocation->empty());
-  ASSERT_EQ(allocation->pool(), nullptr);
-  ASSERT_EQ(allocation->numPages(), 0);
-  ASSERT_EQ(allocation->numRuns(), 0);
-  uint8_t* fakePtr = reinterpret_cast<uint8_t*>(allocation.get());
-  allocation->append(fakePtr, kNumPages);
-  ASSERT_EQ(allocation->numRuns(), 1);
-  ASSERT_EQ(allocation->numPages(), kNumPages);
-  ASSERT_EQ(allocation->pool(), nullptr);
-  ASSERT_TRUE(!allocation->empty());
-  allocation->setPool(pool_.get());
-  ASSERT_EQ(allocation->pool(), pool_.get());
-  {
-    Allocation movedAllocation = std::move(*allocation);
-    ASSERT_TRUE(allocation->empty());
-    ASSERT_TRUE(!movedAllocation.empty());
-    ASSERT_EQ(movedAllocation.pool(), pool_.get());
-    *allocation = std::move(movedAllocation);
-    ASSERT_TRUE(!allocation->empty());
-    ASSERT_TRUE(movedAllocation.empty());
-    ASSERT_EQ(allocation->pool(), pool_.get());
-  }
-  ASSERT_THROW(allocation->setPool(pool_.get()), VeloxRuntimeError);
-  ASSERT_TRUE(!allocation->empty());
-  allocation->clear();
-  ASSERT_TRUE(allocation->empty());
-  ASSERT_EQ(allocation->numPages(), 0);
-  ASSERT_EQ(allocation->numRuns(), 0);
-  ASSERT_EQ(allocation->pool(), nullptr);
-  allocation->setPool(pool_.get());
-  ASSERT_THROW(allocation->setPool(pool_.get()), VeloxRuntimeError);
-  ASSERT_DEATH(allocation.reset(), "");
-  ASSERT_THROW(allocation->empty(), VeloxRuntimeError);
-  allocation->clear();
-}
-
 TEST_P(MemoryAllocatorTest, exceedSizeClass) {
   AllocationPool pool(pool_.get());
   pool.newRun(AllocationTraits::pageBytes(1));
@@ -1269,8 +1205,6 @@
   pool.clear();
 }
 
-=======
->>>>>>> a7dc069b
 TEST_P(MemoryAllocatorTest, contiguousAllocation) {
   const MachinePageCount kNumPages = instance_->largestSizeClass() + 1;
   auto allocation = std::make_unique<ContiguousAllocation>();
